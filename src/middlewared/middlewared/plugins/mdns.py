--- conflicted
+++ resolved
@@ -60,7 +60,6 @@
         p.wait()
         return p.returncode == 0
 
-<<<<<<< HEAD
     def wait_for_file_to_exist(self, path, timeout=0):
         path_dir = os.path.abspath(os.path.realpath(os.path.dirname(path)))
         filename = os.path.basename(path)
@@ -156,8 +155,6 @@
         while (not self.check_resolv_conf(filename)):
             self.wait_for_file(filename)
 
-=======
->>>>>>> 018603b8
     def wait(self, timeout=0):
         max_nevents = 1024
         alive = False
