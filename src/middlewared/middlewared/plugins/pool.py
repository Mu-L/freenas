--- conflicted
+++ resolved
@@ -28,7 +28,6 @@
     return x
 
 
-<<<<<<< HEAD
 class Multipath(object):
     """
     Class representing a GEOM_MULTIPATH
@@ -77,12 +76,6 @@
         except Exception:
             self.lunid = ''
         self.__xml = xmlnode
-=======
-def _null(x):
-    if x == 'none':
-        return None
-    return x
->>>>>>> 5761eb72
 
 
 async def is_mounted(middleware, path):
